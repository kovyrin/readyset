--- conflicted
+++ resolved
@@ -13,7 +13,10 @@
         let rewrite_count_star = |mut c: Column, tables: &Vec<Table>| -> Column {
             assert!(tables.len() > 0);
             let bogo_table = tables.get(0).unwrap();
-            let bogo_column = write_schemas.get(&bogo_table.name).unwrap().last().unwrap();
+            let bogo_column = write_schemas.get(&bogo_table.name)
+                .unwrap()
+                .last()
+                .unwrap();
 
             let rewrite = |fe: FieldExpression| -> FieldExpression {
                 match fe {
@@ -21,8 +24,7 @@
                         FieldExpression::Seq(vec![Column {
                                                       name: bogo_column.clone(),
                                                       alias: None,
-                                                      table: Some(bogo_table.name
-                                                          .clone()),
+                                                      table: Some(bogo_table.name.clone()),
                                                       function: None,
                                                   }])
                     }
@@ -32,13 +34,13 @@
             c.function = match c.function {
                 Some(f) => {
                     Some(match f {
-                        Avg(fe) => Avg(rewrite(fe)),
-                        Count(fe) => Count(rewrite(fe)),
-                        Sum(fe) => Sum(rewrite(fe)),
-                        Min(fe) => Min(rewrite(fe)),
-                        Max(fe) => Max(rewrite(fe)),
-                        GroupConcat(fe, sep) => GroupConcat(rewrite(fe), sep),
-                    })
+                             Avg(fe) => Avg(rewrite(fe)),
+                             Count(fe) => Count(rewrite(fe)),
+                             Sum(fe) => Sum(rewrite(fe)),
+                             Min(fe) => Min(rewrite(fe)),
+                             Max(fe) => Max(rewrite(fe)),
+                             GroupConcat(fe, sep) => GroupConcat(rewrite(fe), sep),
+                         })
                 }
                 None => None,
             };
@@ -54,8 +56,8 @@
                     FieldExpression::All => panic!(err),
                     FieldExpression::Seq(fs) => {
                         FieldExpression::Seq(fs.into_iter()
-                            .map(|c| rewrite_count_star(c, &tables))
-                            .collect())
+                                                 .map(|c| rewrite_count_star(c, &tables))
+                                                 .collect())
                     }
                 };
                 // TODO: also expand function columns within WHERE clause
@@ -92,11 +94,7 @@
             SqlQuery::Select(tq) => {
                 assert_eq!(tq.fields,
                            FieldExpression::Seq(vec![Column {
-<<<<<<< HEAD
                                name: String::from("count(all)"),
-=======
-                               name: String::from("anon_fn"),
->>>>>>> 9bafe795
                                alias: None,
                                table: None,
                                function: Some(FunctionExpression::Count(
