extern crate distributary;

use std::time;
use std::thread;
use std::sync::mpsc;

use std::collections::HashMap;

#[test]
fn it_works() {
    // set up graph
    let mut g = distributary::Blender::new();
    let mut mig = g.start_migration();
    let a = mig.add_ingredient("a", &["a", "b"], distributary::Base {});
    let b = mig.add_ingredient("b", &["a", "b"], distributary::Base {});

    let mut emits = HashMap::new();
    emits.insert(a, vec![0, 1]);
    emits.insert(b, vec![0, 1]);
    let u = distributary::Union::new(emits);
    let c = mig.add_ingredient("c", &["a", "b"], u);
    let cq = mig.maintain(c, 0);

    let put = mig.commit();
    let id: distributary::DataType = 1.into();

    // send a value on a
    put[&a].0(vec![id.clone(), 2.into()]);

    // give it some time to propagate
    thread::sleep(time::Duration::new(0, 10_000_000));

    // send a query to c
    assert_eq!(cq(&id), Ok(vec![vec![1.into(), 2.into()]]));

    // update value again
    put[&b].0(vec![id.clone(), 4.into()]);

    // give it some time to propagate
    thread::sleep(time::Duration::new(0, 10_000_000));

    // check that value was updated again
    let res = cq(&id).unwrap();
    assert!(res.iter().any(|r| r == &vec![id.clone(), 2.into()]));
    assert!(res.iter().any(|r| r == &vec![id.clone(), 4.into()]));
}

#[test]
fn it_works_streaming() {
    // set up graph
    let mut g = distributary::Blender::new();
    let mut mig = g.start_migration();
    let a = mig.add_ingredient("a", &["a", "b"], distributary::Base {});
    let b = mig.add_ingredient("b", &["a", "b"], distributary::Base {});

    let mut emits = HashMap::new();
    emits.insert(a, vec![0, 1]);
    emits.insert(b, vec![0, 1]);
    let u = distributary::Union::new(emits);
    let c = mig.add_ingredient("c", &["a", "b"], u);
    let cq = mig.stream(c);

    let put = mig.commit();
    let id: distributary::DataType = 1.into();

    // send a value on a
    put[&a].0(vec![id.clone(), 2.into()]);

    // give it some time to propagate
    thread::sleep(time::Duration::new(0, 10_000_000));

    // send a query to c
    assert_eq!(cq.recv(), Ok(vec![vec![id.clone(), 2.into()]].into()));

    // update value again
    put[&b].0(vec![id.clone(), 4.into()]);

    // give it some time to propagate
    thread::sleep(time::Duration::new(0, 10_000_000));

    // check that value was updated again
    assert_eq!(cq.recv(), Ok(vec![vec![id.clone(), 4.into()]].into()));
}

#[test]
fn it_works_w_mat() {
    // set up graph
    let mut g = distributary::Blender::new();
    let mut mig = g.start_migration();
    let a = mig.add_ingredient("a", &["a", "b"], distributary::Base {});
    let b = mig.add_ingredient("b", &["a", "b"], distributary::Base {});

    let mut emits = HashMap::new();
    emits.insert(a, vec![0, 1]);
    emits.insert(b, vec![0, 1]);
    let u = distributary::Union::new(emits);
    let c = mig.add_ingredient("c", &["a", "b"], u);
    let cq = mig.maintain(c, 0);

    let id: distributary::DataType = 1.into();
    let put = mig.commit();

    // send a few values on a
    put[&a].0(vec![id.clone(), 1.into()]);
    put[&a].0(vec![id.clone(), 2.into()]);
    put[&a].0(vec![id.clone(), 3.into()]);

    // give them some time to propagate
    thread::sleep(time::Duration::new(0, 10_000_000));

    // send a query to c
    // we should see all the a values
    let res = cq(&id).unwrap();
    assert_eq!(res.len(), 3);
    assert!(res.iter().any(|r| r == &vec![id.clone(), 1.into()]));
    assert!(res.iter().any(|r| r == &vec![id.clone(), 2.into()]));
    assert!(res.iter().any(|r| r == &vec![id.clone(), 3.into()]));

    // update value again (and again send some secondary updates)
    put[&b].0(vec![id.clone(), 4.into()]);
    put[&b].0(vec![id.clone(), 5.into()]);
    put[&b].0(vec![id.clone(), 6.into()]);

    // give it some time to propagate
    thread::sleep(time::Duration::new(0, 10_000_000));

    // check that value was updated again
    let res = cq(&id).unwrap();
    assert_eq!(res.len(), 6);
    assert!(res.iter().any(|r| r == &vec![id.clone(), 1.into()]));
    assert!(res.iter().any(|r| r == &vec![id.clone(), 2.into()]));
    assert!(res.iter().any(|r| r == &vec![id.clone(), 3.into()]));
    assert!(res.iter().any(|r| r == &vec![id.clone(), 4.into()]));
    assert!(res.iter().any(|r| r == &vec![id.clone(), 5.into()]));
    assert!(res.iter().any(|r| r == &vec![id.clone(), 6.into()]));
}

#[test]
fn votes() {
    use distributary::{Base, Union, Aggregation, JoinBuilder};

    // set up graph
    let mut g = distributary::Blender::new();
    let mut mig = g.start_migration();

    // add article base nodes (we use two so we can exercise unions too)
    let article1 = mig.add_ingredient("article1", &["id", "title"], Base {});
    let article2 = mig.add_ingredient("article1", &["id", "title"], Base {});

    // add a (stupid) union of article1 + article2
    let mut emits = HashMap::new();
    emits.insert(article1, vec![0, 1]);
    emits.insert(article2, vec![0, 1]);
    let u = Union::new(emits);
    let article = mig.add_ingredient("article", &["id", "title"], u);
    let articleq = mig.maintain(article, 0);

    // add vote base table
    let vote = mig.add_ingredient("vote", &["user", "id"], Base {});

    // add vote count
    let vc = mig.add_ingredient("vc",
                                &["id", "votes"],
                                Aggregation::COUNT.over(vote, 0, &[1]));
    let vcq = mig.maintain(vc, 0);

    // add final join using first field from article and first from vc
    let j = JoinBuilder::new(vec![(article, 0), (article, 1), (vc, 1)])
        .from(article, vec![1, 0])
        .join(vc, vec![1, 0]);
    let end = mig.add_ingredient("end", &["id", "title", "votes"], j);
    let endq = mig.maintain(end, 0);

    let a1: distributary::DataType = 1.into();
    let a2: distributary::DataType = 2.into();

    // start processing
    let put = mig.commit();

    // make one article
    put[&article1].0(vec![a1.clone(), 2.into()]);

    // give it some time to propagate
    thread::sleep(time::Duration::new(0, 10_000_000));

    // query articles to see that it was updated
    assert_eq!(articleq(&a1), Ok(vec![vec![a1.clone(), 2.into()]]));

    // make another article
    put[&article2].0(vec![a2.clone(), 4.into()]);

    // give it some time to propagate
    thread::sleep(time::Duration::new(0, 10_000_000));

    // query articles again to see that the new article was absorbed
    // and that the old one is still present
    assert_eq!(articleq(&a1), Ok(vec![vec![a1.clone(), 2.into()]]));
    assert_eq!(articleq(&a2), Ok(vec![vec![a2.clone(), 4.into()]]));

    // create a vote (user 1 votes for article 1)
    put[&vote].0(vec![1.into(), a1.clone()]);

    // give it some time to propagate
    thread::sleep(time::Duration::new(0, 10_000_000));

    // query vote count to see that the count was updated
    let res = vcq(&a1).unwrap();
    assert!(res.iter().all(|r| r[0] == a1.clone() && r[1] == 1.into()));
    assert_eq!(res.len(), 1);

    // check that article 1 appears in the join view with a vote count of one
    let res = endq(&a1).unwrap();
    assert!(res.iter().any(|r| r[0] == a1.clone() && r[1] == 2.into() && r[2] == 1.into()),
            "no entry for [1,2,1|2] in {:?}",
            res);
    assert_eq!(res.len(), 1);

    // check that article 2 doesn't have any votes
    let res = endq(&a2).unwrap();
    assert!(res.len() <= 1) // could be 1 if we had zero-rows
}

#[test]
fn transactional_vote() {
    use distributary::{Base, Union, Aggregation, JoinBuilder};

    // set up graph
    let mut g = distributary::Blender::new();
    let validate = g.get_validator();
    let mut mig = g.start_migration();

    // add article base nodes (we use two so we can exercise unions too)
    let article1 = mig.add_ingredient("article1", &["id", "title"], Base {});
    let article2 = mig.add_ingredient("article1", &["id", "title"], Base {});

    // add a (stupid) union of article1 + article2
    let mut emits = HashMap::new();
    emits.insert(article1, vec![0, 1]);
    emits.insert(article2, vec![0, 1]);
    let u = Union::new(emits);
    let article = mig.add_ingredient("article", &["id", "title"], u);
    let articleq = mig.transactional_maintain(article, 0);

    // add vote base table
    let vote = mig.add_ingredient("vote", &["user", "id"], Base {});

    // add vote count
    let vc = mig.add_ingredient("vc",
                                &["id", "votes"],
                                Aggregation::COUNT.over(vote, 0, &[1]));
    let vcq = mig.maintain(vc, 0);

    // add final join using first field from article and first from vc
    let j = JoinBuilder::new(vec![(article, 0), (article, 1), (vc, 1)])
        .from(article, vec![1, 0])
        .join(vc, vec![1, 0]);
    let end = mig.add_ingredient("end", &["id", "title", "votes"], j);
    let endq = mig.maintain(end, 0);

    let a1: distributary::DataType = 1.into();
    let a2: distributary::DataType = 2.into();

    // start processing
    let put = mig.commit();

    let token = articleq(&a1).unwrap().1;

    // make one article
    assert!(put[&article1].1(vec![a1.clone(), 2.into()], token).ok());

    // give it some time to propagate
    thread::sleep(time::Duration::new(0, 10_000_000));

    // query articles to see that it was absorbed
    let (res, token) = articleq(&a1).unwrap();
    assert_eq!(res, vec![vec![a1.clone(), 2.into()]]);

    // make another article
    assert!(put[&article2].1(vec![a2.clone(), 4.into()], token).ok());

    // give it some time to propagate
    thread::sleep(time::Duration::new(0, 10_000_000));

    // query articles again to see that the new article was absorbed
    // and that the old one is still present
    let (res, mut token) = articleq(&a1).unwrap();
    assert_eq!(res, vec![vec![a1.clone(), 2.into()]]);
    let (res, token2) = articleq(&a2).unwrap();
    assert_eq!(res, vec![vec![a2.clone(), 4.into()]]);

    // Check that the two reads happened transactionally.
    token.merge(token2);
    assert!(validate(&token));

    // create a vote (user 1 votes for article 1)
    assert!(put[&vote].1(vec![1.into(), a1.clone()], token).ok());

    // give it some time to propagate
    thread::sleep(time::Duration::new(0, 10_000_000));

    // query vote count to see that the count was updated
    let res = vcq(&a1).unwrap();
    assert!(res.iter().all(|r| r[0] == a1.clone() && r[1] == 1.into()));
    assert_eq!(res.len(), 1);

    // check that article 1 appears in the join view with a vote count of one
    let res = endq(&a1).unwrap();
    assert!(res.iter().any(|r| r[0] == a1.clone() && r[1] == 2.into() && r[2] == 1.into()),
            "no entry for [1,2,1|2] in {:?}",
            res);
    assert_eq!(res.len(), 1);

    // check that article 2 doesn't have any votes
    let res = endq(&a2).unwrap();
    assert!(res.len() <= 1) // could be 1 if we had zero-rows
}

#[test]
fn empty_migration() {
    // set up graph
    let mut g = distributary::Blender::new();
    {
        let mig = g.start_migration();
        mig.commit();
    }
    let mut mig = g.start_migration();
    let a = mig.add_ingredient("a", &["a", "b"], distributary::Base {});
    let b = mig.add_ingredient("b", &["a", "b"], distributary::Base {});

    let mut emits = HashMap::new();
    emits.insert(a, vec![0, 1]);
    emits.insert(b, vec![0, 1]);
    let u = distributary::Union::new(emits);
    let c = mig.add_ingredient("c", &["a", "b"], u);
    let cq = mig.maintain(c, 0);

    let put = mig.commit();
    let id: distributary::DataType = 1.into();

    // send a value on a
    put[&a].0(vec![id.clone(), 2.into()]);

    // give it some time to propagate
    thread::sleep(time::Duration::new(0, 10_000_000));

    // send a query to c
    assert_eq!(cq(&id), Ok(vec![vec![1.into(), 2.into()]]));

    // update value again
    put[&b].0(vec![id.clone(), 4.into()]);

    // give it some time to propagate
    thread::sleep(time::Duration::new(0, 10_000_000));

    // check that value was updated again
    let res = cq(&id).unwrap();
    assert!(res.iter().any(|r| r == &vec![id.clone(), 2.into()]));
    assert!(res.iter().any(|r| r == &vec![id.clone(), 4.into()]));
}

#[test]
fn simple_migration() {
    let id: distributary::DataType = 1.into();

    // set up graph
    let mut g = distributary::Blender::new();
    let (puta, a, aq) = {
        let mut mig = g.start_migration();
        let a = mig.add_ingredient("a", &["a", "b"], distributary::Base {});
        let aq = mig.maintain(a, 0);
        let put = mig.commit();
        (put, a, aq)
    };

    // send a value on a
    puta[&a].0(vec![id.clone(), 2.into()]);

    // give it some time to propagate
    thread::sleep(time::Duration::new(0, 10_000_000));

    // check that a got it
    assert_eq!(aq(&id), Ok(vec![vec![1.into(), 2.into()]]));

    // add unrelated node b in a migration
    let (putb, b, bq) = {
        let mut mig = g.start_migration();
        let b = mig.add_ingredient("b", &["a", "b"], distributary::Base {});
        let bq = mig.maintain(b, 0);
        let put = mig.commit();
        (put, b, bq)
    };

    // send a value on b
    putb[&b].0(vec![id.clone(), 4.into()]);

    // give it some time to propagate
    thread::sleep(time::Duration::new(0, 10_000_000));

    // check that a got it
    assert_eq!(bq(&id), Ok(vec![vec![1.into(), 4.into()]]));
}

#[test]
fn crossing_migration() {
    // set up graph
    let mut g = distributary::Blender::new();
    let (put, a, b) = {
        let mut mig = g.start_migration();
        let a = mig.add_ingredient("a", &["a", "b"], distributary::Base {});
        let b = mig.add_ingredient("b", &["a", "b"], distributary::Base {});
        (mig.commit(), a, b)
    };

    let mut mig = g.start_migration();
    let mut emits = HashMap::new();
    emits.insert(a, vec![0, 1]);
    emits.insert(b, vec![0, 1]);
    let u = distributary::Union::new(emits);
    let c = mig.add_ingredient("c", &["a", "b"], u);
    let cq = mig.stream(c);

    mig.commit();

    let id: distributary::DataType = 1.into();

    // send a value on a
    put[&a].0(vec![id.clone(), 2.into()]);

    // give it some time to propagate
    thread::sleep(time::Duration::new(0, 10_000_000));

    // send a query to c
    assert_eq!(cq.recv(), Ok(vec![vec![id.clone(), 2.into()]].into()));

    // update value again
    put[&b].0(vec![id.clone(), 4.into()]);

    // give it some time to propagate
    thread::sleep(time::Duration::new(0, 10_000_000));

    // check that value was updated again
    assert_eq!(cq.recv(), Ok(vec![vec![id.clone(), 4.into()]].into()));
}

#[test]
fn independent_domain_migration() {
    let id: distributary::DataType = 1.into();

    // set up graph
    let mut g = distributary::Blender::new();
    let (puta, a, aq, domain) = {
        let mut mig = g.start_migration();
        let domain = mig.add_domain();
        let a = mig.add_ingredient("a", &["a", "b"], distributary::Base {});
        mig.assign_domain(a, domain);
        let aq = mig.maintain(a, 0);
        let put = mig.commit();
        (put, a, aq, domain)
    };

    // send a value on a
    puta[&a].0(vec![id.clone(), 2.into()]);

    // give it some time to propagate
    thread::sleep(time::Duration::new(0, 10_000_000));

    // check that a got it
    assert_eq!(aq(&id), Ok(vec![vec![1.into(), 2.into()]]));

    // add unrelated node b in a migration
    let (putb, b, bq) = {
        let mut mig = g.start_migration();
        let b = mig.add_ingredient("b", &["a", "b"], distributary::Base {});
        mig.assign_domain(b, domain);
        let bq = mig.maintain(b, 0);
        let put = mig.commit();
        (put, b, bq)
    };

    // TODO: check that b is actually running in `domain`

    // send a value on b
    putb[&b].0(vec![id.clone(), 4.into()]);

    // give it some time to propagate
    thread::sleep(time::Duration::new(0, 10_000_000));

    // check that a got it
    assert_eq!(bq(&id), Ok(vec![vec![1.into(), 4.into()]]));
}

#[test]
fn domain_amend_migration() {
    // set up graph
    let mut g = distributary::Blender::new();
    let (put, a, b, domain) = {
        let mut mig = g.start_migration();
        let domain = mig.add_domain();
        let a = mig.add_ingredient("a", &["a", "b"], distributary::Base {});
        let b = mig.add_ingredient("b", &["a", "b"], distributary::Base {});
        mig.assign_domain(a, domain);
        mig.assign_domain(b, domain);
        (mig.commit(), a, b, domain)
    };

    let mut mig = g.start_migration();
    let mut emits = HashMap::new();
    emits.insert(a, vec![0, 1]);
    emits.insert(b, vec![0, 1]);
    let u = distributary::Union::new(emits);
    let c = mig.add_ingredient("c", &["a", "b"], u);
    mig.assign_domain(c, domain);
    let cq = mig.stream(c);

    mig.commit();

    // TODO: check that c is actually running in `domain`

    let id: distributary::DataType = 1.into();

    // send a value on a
    put[&a].0(vec![id.clone(), 2.into()]);

    // give it some time to propagate
    thread::sleep(time::Duration::new(0, 10_000_000));

    // send a query to c
    assert_eq!(cq.recv(), Ok(vec![vec![id.clone(), 2.into()]].into()));

    // update value again
    put[&b].0(vec![id.clone(), 4.into()]);

    // give it some time to propagate
    thread::sleep(time::Duration::new(0, 10_000_000));

    // check that value was updated again
    assert_eq!(cq.recv(), Ok(vec![vec![id.clone(), 4.into()]].into()));
}

#[test]
fn state_replay_migration_stream() {
    // we're going to set up a migration test that requires replaying existing state
    // to do that, we'll first create a schema with just a base table, and write some stuff to it.
    // then, we'll do a migration that adds a join in a different domain (requiring state replay),
    // and send through some updates on the other (new) side of the join, and see that the expected
    // things come out the other end.

    let mut g = distributary::Blender::new();
    let (put1, a) = {
        let mut mig = g.start_migration();
        let a = mig.add_ingredient("a", &["x", "y"], distributary::Base {});
        (mig.commit(), a)
    };

    // make a couple of records
    put1[&a].0(vec![1.into(), "a".into()]);
    put1[&a].0(vec![1.into(), "b".into()]);
    put1[&a].0(vec![2.into(), "c".into()]);

    let (out, put2, b) = {
        // add a new base and a join
        let mut mig = g.start_migration();
        let b = mig.add_ingredient("b", &["x", "z"], distributary::Base {});
        let j = distributary::JoinBuilder::new(vec![(a, 0), (a, 1), (b, 1)])
            .from(a, vec![1, 0])
            .join(b, vec![1, 0]);
        let j = mig.add_ingredient("j", &["x", "y", "z"], j);

        // for predictability, ensure the new nodes are in the same domain
        let domain = mig.add_domain();
        mig.assign_domain(b, domain);
        mig.assign_domain(j, domain);

        // we want to observe what comes out of the join
        let out = mig.stream(j);

        // do the migration
        let put2 = mig.commit();

        (out, put2, b)
    };

    // if all went according to plan, the ingress to j's domains hould now contain all the records
    // that we initially inserted into a. thus, when we forward matching things through j, we
    // should see joined output records.

    // there are (/should be) two records in a with x == 1
    put2[&b].0(vec![1.into(), "n".into()]);
    // they may arrive in any order
    let res = out.recv().unwrap();
    assert!(res.iter().any(|r| r == &vec![1.into(), "a".into(), "n".into()].into()));
    assert!(res.iter().any(|r| r == &vec![1.into(), "b".into(), "n".into()].into()));

    // there are (/should be) one record in a with x == 2
    put2[&b].0(vec![2.into(), "o".into()]);
    assert_eq!(out.recv(),
               Ok(vec![vec![2.into(), "c".into(), "o".into()]].into()));

    // there should now be no more records
    drop(g);
    assert_eq!(out.recv(), Err(mpsc::RecvError));
}

#[test]
fn migration_depends_on_unchanged_domain() {
    // here's the case we want to test: before the migration, we have some domain that contains
    // some materialized node n, as well as an egress node. after the migration, we add a domain
    // that depends on n being materialized. the tricky part here is that n's domain hasn't changed
    // as far as the system is aware (in particular, because it didn't need to add an egress node).
    // this is tricky, because the system must realize that n is materialized, even though it
    // normally wouldn't even look at that part of the data flow graph!

    let mut g = distributary::Blender::new();
    let foo = {
        let mut mig = g.start_migration();

        // base node, so will be materialized
        let foo = mig.add_ingredient("foo", &["a", "b"], distributary::Base {});

        // node in different domain that depends on foo causes egress to be added
        mig.add_ingredient("bar", &["a", "b"], distributary::Identity::new(foo));

        // start processing
        mig.commit();
        foo
    };

    let mut mig = g.start_migration();

    // joins require their inputs to be materialized
    // we need a new base as well so we can actually make a join
    let tmp = mig.add_ingredient("tmp", &["a", "b"], distributary::Base {});
    let j = distributary::JoinBuilder::new(vec![(foo, 0), (tmp, 1)])
        .from(foo, vec![1, 0])
        .join(tmp, vec![1, 0]);
    let j = mig.add_ingredient("join", &["a", "b"], j);

    // we assign tmp and j to the same domain just to make the graph less complex
    let d = mig.add_domain();
    mig.assign_domain(tmp, d);
    mig.assign_domain(j, d);

    // start processing
    mig.commit();
    assert!(true);
}

#[test]
fn full_vote_migration() {
    // we're trying to force a very particular race, namely that a put arrives for a new join
    // *before* its state has been fully initialized. it may take a couple of iterations to hit
    // that, so we run the test a couple of times.
    for _ in 0..5 {
        use distributary::{Blender, Base, JoinBuilder, Aggregation, DataType};
        let mut g = Blender::new();
        let article;
        let vote;
        let vc;
        let end;
        let put1 = {
            // migrate
            let mut mig = g.start_migration();

            // add article base node
            article = mig.add_ingredient("article", &["id", "title"], Base {});

            // add vote base table
            vote = mig.add_ingredient("vote", &["user", "id"], Base {});

            // add vote count
            vc = mig.add_ingredient("votecount",
                                    &["id", "votes"],
                                    Aggregation::COUNT.over(vote, 0, &[1]));

            // add final join using first field from article and first from vc
            let j = JoinBuilder::new(vec![(article, 0), (article, 1), (vc, 1)])
                .from(article, vec![1, 0])
                .join(vc, vec![1, 0]);
            end = mig.add_ingredient("awvc", &["id", "title", "votes"], j);

            mig.maintain(end, 0);

            // start processing
            mig.commit()
        };

        let n = 1000i64;
        let title: DataType = "foo".into();
        let voten: DataType = 1.into();
        let raten: DataType = 5.into();

        for i in 0..n {
            put1[&article].0(vec![i.into(), title.clone()]);
        }
        for i in 0..n {
            put1[&vote].0(vec![1.into(), i.into()]);
        }

        // migrate
        let mut mig = g.start_migration();

        let domain = mig.add_domain();

        // add new "ratings" base table
        let rating = mig.add_ingredient("rating", &["user", "id", "stars"], Base {});

        // add sum of ratings
        let rs = mig.add_ingredient("rsum",
                                    &["id", "total"],
                                    Aggregation::SUM.over(rating, 2, &[1]));

        // join vote count and rsum (and in theory, sum them)
        let j = JoinBuilder::new(vec![(rs, 0), (rs, 1), (vc, 1)])
            .from(rs, vec![1, 0])
            .join(vc, vec![1, 0]);
        let total = mig.add_ingredient("total", &["id", "ratings", "votes"], j);

        mig.assign_domain(rating, domain);
        mig.assign_domain(rs, domain);
        mig.assign_domain(total, domain);

        // finally, produce end result
        let j = JoinBuilder::new(vec![(article, 0), (article, 1), (total, 1), (total, 2)])
            .from(article, vec![1, 0])
            .join(total, vec![1, 0, 0]);
        let newend = mig.add_ingredient("awr", &["id", "title", "ratings", "votes"], j);
        let last = mig.maintain(newend, 0);

        // start processing
        let put2 = mig.commit();
        for i in 0..n {
            put2[&rating].0(vec![1.into(), i.into(), raten.clone()]);
        }

        // system does about 10k/s = 10/ms
        // wait for twice that before expecting to see results
        thread::sleep(::std::time::Duration::from_millis(2 * n as u64 / 10));
        for i in 0..n {
            let foo = last(&i.into()).unwrap();
            assert!(!foo.is_empty(), "every article should be voted for");
            assert_eq!(foo.len(), 1, "every article should have only one entry");
            let foo = foo.into_iter().next().unwrap();
            assert_eq!(foo[0],
                       i.into(),
                       "each article result should have the right id");
            assert_eq!(foo[1], title, "all articles should have title 'foo'");
            assert_eq!(foo[2], raten, "all articles should have one 5-star rating");
            assert_eq!(foo[3], voten, "all articles should have one vote");
        }
    }
<<<<<<< HEAD

    assert!(true);
}

#[test]
fn state_replay_migration_query() {
    // similar to test above, except we will have a materialized Reader node that we're going to
    // read from rather than relying on forwarding. to further stress the graph, *both* base nodes
    // are created and populated before the migration, meaning we have to replay through a join.

    let mut g = distributary::Blender::new();
    let (put1, a, b) = {
        let mut mig = g.start_migration();
        let a = mig.add_ingredient("a", &["x", "y"], distributary::Base {});
        let b = mig.add_ingredient("b", &["x", "z"], distributary::Base {});

        let domain = mig.add_domain();
        mig.assign_domain(a, domain);
        mig.assign_domain(b, domain);
        (mig.commit(), a, b)
    };

    // make a couple of records
    put1[&a].0(vec![1.into(), "a".into()]);
    put1[&a].0(vec![1.into(), "b".into()]);
    put1[&a].0(vec![2.into(), "c".into()]);
    put1[&b].0(vec![1.into(), "n".into()]);
    put1[&b].0(vec![2.into(), "o".into()]);

    let out = {
        // add join and a reader node
        let mut mig = g.start_migration();
        let j = distributary::JoinBuilder::new(vec![(a, 0), (a, 1), (b, 1)])
            .from(a, vec![1, 0])
            .join(b, vec![1, 0]);
        let j = mig.add_ingredient("j", &["x", "y", "z"], j);

        // we want to observe what comes out of the join
        let out = mig.maintain(j, 0);

        // do the migration
        let _ = mig.commit();

        out
    };

    // if all went according to plan, the join should now be fully populated!
    assert!(!out(&1.into()).is_err());

    // there are (/should be) two records in a with x == 1
    // they may appear in any order
    let res = out(&1.into()).unwrap();
    assert!(res.iter().any(|r| r == &vec![1.into(), "a".into(), "n".into()]));
    assert!(res.iter().any(|r| r == &vec![1.into(), "b".into(), "n".into()]));

    // there are (/should be) one record in a with x == 2
    assert_eq!(out(&2.into()),
               Ok(vec![vec![2.into(), "c".into(), "o".into()]]));

    // there are (/should be) no records with x == 3
    assert!(out(&3.into()).unwrap().is_empty());
=======
}

#[test]
#[ignore]
fn tpc_w() {
    use std::io::Read;
    use std::fs::File;
    use distributary::ToFlowParts;

    // set up graph
    let mut g = distributary::FlowGraph::new();
    let mut inc = distributary::SqlIncorporator::new(&mut g);

    let mut f = File::open("tests/tpc-w-queries.txt").unwrap();
    let mut s = String::new();

    // Load queries
    f.read_to_string(&mut s).unwrap();
    let lines: Vec<String> = s.lines()
        .filter(|l| !l.is_empty() && !l.starts_with("#"))
        .map(|l| {
            if !(l.ends_with("\n") || l.ends_with(";")) {
                String::from(l) + "\n"
            } else {
                String::from(l)
            }
        })
        .collect();

    // Add them one by one
    for (i, q) in lines.iter().enumerate() {
        println!("{}: {}", i, q);
        println!("{:?}", q.to_flow_parts(&mut inc, None));
        // println!("{}", inc.graph);
    }
>>>>>>> 1179e606
}<|MERGE_RESOLUTION|>--- conflicted
+++ resolved
@@ -748,7 +748,6 @@
             assert_eq!(foo[3], voten, "all articles should have one vote");
         }
     }
-<<<<<<< HEAD
 
     assert!(true);
 }
@@ -810,7 +809,6 @@
 
     // there are (/should be) no records with x == 3
     assert!(out(&3.into()).unwrap().is_empty());
-=======
 }
 
 #[test]
@@ -818,11 +816,11 @@
 fn tpc_w() {
     use std::io::Read;
     use std::fs::File;
-    use distributary::ToFlowParts;
-
-    // set up graph
-    let mut g = distributary::FlowGraph::new();
-    let mut inc = distributary::SqlIncorporator::new(&mut g);
+
+    // set up graph
+    let mut g = distributary::Blender::new();
+    let mut inc = distributary::SqlIncorporator::new();
+    let mut mig = g.start_migration();
 
     let mut f = File::open("tests/tpc-w-queries.txt").unwrap();
     let mut s = String::new();
@@ -831,20 +829,17 @@
     f.read_to_string(&mut s).unwrap();
     let lines: Vec<String> = s.lines()
         .filter(|l| !l.is_empty() && !l.starts_with("#"))
-        .map(|l| {
-            if !(l.ends_with("\n") || l.ends_with(";")) {
-                String::from(l) + "\n"
-            } else {
-                String::from(l)
-            }
+        .map(|l| if !(l.ends_with("\n") || l.ends_with(";")) {
+            String::from(l) + "\n"
+        } else {
+            String::from(l)
         })
         .collect();
 
     // Add them one by one
     for (i, q) in lines.iter().enumerate() {
         println!("{}: {}", i, q);
-        println!("{:?}", q.to_flow_parts(&mut inc, None));
+        println!("{:?}", inc.add_query(q, None, &mut mig));
         // println!("{}", inc.graph);
     }
->>>>>>> 1179e606
 }